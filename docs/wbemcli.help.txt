usage: wbemcli [options] server

Provide an interactive shell for issuing operations against a WBEM server.

Positional arguments:
  server                Host name or IP address of the WBEM server. Prefix
                        with "https://" for ssl connection or
                        "http://"(optional) for non-ssl connection:

Server related options:
  Specify the WBEM server connection type, port, and namespace

  --port port           (Deprecated) Port where the WBEM server listens.
                        Default: Standard WBEM defined ports( non-ssl=5988 or
                        ssl=5989). This option is deprecated in favor of
                        adding port to server as a suffix preceded by ":"
  -n namespace, --namespace namespace
                        Namespace in the WBEM server to work against.
                        Default: root/cimv2
  -t timeout, --timeout timeout
                        Timeout in the WBEM server in seconds for operation to
                        complete.
                        Default: No timeout(None)
  --no-ssl              (Deprecated)Don't use SSL for the connection. This
                        option is deprecated in favor of using http or https
                        on server argument.

Connection security related options:
  Specify user name and password or certificates and keys

  -u user, --user user  Username for authenticating with the WBEM server.
                        Default: No username.
  -p password, --password password
                        Password for authenticating with the WBEM server.
                        Default: Will be prompted for, if username was
                        specified.
  -no, --no_verification
                        Do not verify wbem server returned certificate against
<<<<<<< HEAD
                        certificatess in ca_certs argument or system defined
                        certs.
=======
                        certs in ca_certs or system defined certs.
>>>>>>> febccf5f
  --ca_certs CaCerts    File or directory containing certificates that will be
                        matched against a certificate received from the WBEM
                        server. Default: None. However, if None, pywbem will
                        search for possible certificates in default system
                        directories. Therefore, --no-verification must be
                        supplied to bypass client verification of server sent
                        certificaties.
  --certfile certfile   Client certificate file for authenticating with the
                        WBEM server.
                        Default: None. 
  --keyfile keyfile     Client private key file for authenticating with the
                        WBEM server.
                        Default: None. 

General options:
  -v, --verbose         Print more messages while processing
  -h, --help            Show this help message and exit

Example: wbemcli https://localhost:15345 -n root/cimv2 -u sheldon -p penny42<|MERGE_RESOLUTION|>--- conflicted
+++ resolved
@@ -3,17 +3,29 @@
 Provide an interactive shell for issuing operations against a WBEM server.
 
 Positional arguments:
-  server                Host name or IP address of the WBEM server. Prefix
-                        with "https://" for ssl connection or
-                        "http://"(optional) for non-ssl connection:
+  server                Host name or url of the WBEM serverin this format:
+                            [{scheme}://]{host}[:{port}]:
+                        -scheme: defines the connection type; "https://" for an
+                         ssl connection or "http://" for a non-ssl connection.
+                         If there is no scheme prefix the -no-ssl option
+                         determines the connection type.
+                        -host: may be  a short or fully qualified DNS hostname,
+                         a literal ipv4 address(dotted) or a literal IPV6
+                         address(RFC 3986) with zone identifier extensions
+                          (RFC6874) supporting "-" or %25 for the delimiter.
+                        -port: if provided defines the WBEM server port
+                         to be used. If the port suffix is not provided the
+                         default ports are:
+                            http  - 5988
+                            https - 5989
+                        The port suffix superceeds the --port argument
 
 Server related options:
   Specify the WBEM server connection type, port, and namespace
 
-  --port port           (Deprecated) Port where the WBEM server listens.
-                        Default: Standard WBEM defined ports( non-ssl=5988 or
-                        ssl=5989). This option is deprecated in favor of
-                        adding port to server as a suffix preceded by ":"
+  --port port           (Deprecated) Port where the WBEM server listens. A
+                        port specification on the server argument overrides
+                        this argument.
   -n namespace, --namespace namespace
                         Namespace in the WBEM server to work against.
                         Default: root/cimv2
@@ -21,9 +33,9 @@
                         Timeout in the WBEM server in seconds for operation to
                         complete.
                         Default: No timeout(None)
-  --no-ssl              (Deprecated)Don't use SSL for the connection. This
-                        option is deprecated in favor of using http or https
-                        on server argument.
+  --no-ssl              (Deprecated)Don't use SSL for the connection. The
+                        scheme prefix on the server argument overrides this
+                        option.
 
 Connection security related options:
   Specify user name and password or certificates and keys
@@ -34,30 +46,30 @@
                         Password for authenticating with the WBEM server.
                         Default: Will be prompted for, if username was
                         specified.
-  -no, --no_verification
+  -x, --no-verification
                         Do not verify wbem server returned certificate against
-<<<<<<< HEAD
                         certificatess in ca_certs argument or system defined
                         certs.
-=======
-                        certs in ca_certs or system defined certs.
->>>>>>> febccf5f
-  --ca_certs CaCerts    File or directory containing certificates that will be
+  --cacerts cacerts     File or directory containing certificates that will be
                         matched against a certificate received from the WBEM
-                        server. Default: None. However, if None, pywbem will
-                        search for possible certificates in default system
-                        directories. Therefore, --no-verification must be
-                        supplied to bypass client verification of server sent
+                        server. However, if None, pywbem will search for
+                        possible certificates in default system directories.
+                        Therefore, --no-verification must be supplied to
+                        bypass client verification of server sent
                         certificaties.
   --certfile certfile   Client certificate file for authenticating with the
-                        WBEM server.
-                        Default: None. 
+                        WBEM server. If this option exists the client attempts
+                        to execute mutual authentication.
+                        Default: None.
   --keyfile keyfile     Client private key file for authenticating with the
-                        WBEM server.
+                        WBEM server. Not required if private key is part of the
+                        certfile option.
                         Default: None. 
 
 General options:
   -v, --verbose         Print more messages while processing
   -h, --help            Show this help message and exit
 
-Example: wbemcli https://localhost:15345 -n root/cimv2 -u sheldon -p penny42+Examples: wbemcli https://localhost:15345 -n vendor -u sheldon -p penny -
+(https localhost, port 15345, namespace vendor user sheldon password penny)
+wbemcli http://[2001:db8::1234-eth0] -(http port 5988 ipv6, zone id eth0)